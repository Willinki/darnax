from abc import ABC, abstractmethod
from collections.abc import Callable, Mapping
from typing import Any, Generic, TypeVar, cast

import jax.numpy as jnp
import numpy as np
from equinox import filter_jit
from jax import Array

from darnax.orchestrators.interface import AbstractOrchestrator
from darnax.states.interface import State

StateT = TypeVar("StateT", bound=State)
OrchestratorT = TypeVar("OrchestratorT", bound=AbstractOrchestrator[Any])
Ctx = dict[str, Any]

TrainCore = Callable[
    [Array, Array, Array, OrchestratorT, StateT, dict[str, Any]],
    tuple[Array, OrchestratorT, StateT, Ctx],
]
EvalCore = Callable[
    [Array, Array, Array, OrchestratorT, StateT, dict[str, Any]],
    tuple[Array, StateT, Mapping[str, Array]],
]


class Trainer(ABC, Generic[OrchestratorT, StateT]):
    r"""Two-step trainer with a single context dictionary.

    This class exposes a minimal, stateful API (``train_step``, ``eval_step``)
    wrapping pure, JIT-compiled static methods (``_train_step_impl``, ``_eval_step_impl``).
    The class mutates its attributes by rebinding after each pure call.

    Parameters
    ----------
    orchestrator : AbstractOrchestrator
        The model/orchestrator object. Treated as read-only inside eval by convention.
    state : State
        A mutable state pytree used by the step functions (e.g., buffers, EMA, counters).
    ctx : dict[str, Any]
        A single "bag" of step requirements:
        - Required:
            - ``"optimizer"`` : object with update semantics (e.g., optax transform)
            - ``"opt_state"`` : optimizer state pytree
        - Optional/common (conventions):
            - ``"t"`` : global step counter (int or JAX scalar). If provided as int, it is
              normalized to a JAX scalar once in :meth:`validate_ctx`.
            - Any other immutable/static knobs (callables, Python scalars) that **do not change**
              identity across steps.
            - Any mutable arrays/pytree values needed by the steps (e.g., schedulers' internal
              state) should be JAX arrays so they can change without recompilation.

    Notes
    -----
    - ``ctx`` must keep a **stable set of keys** to avoid retraces.
    - Non-array objects in ``ctx`` are treated as **static** under ``filter_jit``; changing
      their identity causes recompilation.
    - Arrays (and pytrees of arrays) in ``ctx`` may change freely across steps without
      triggering recompilation.

    Attributes
    ----------
    orchestrator : AbstractOrchestrator
    state : State
    ctx : dict[str, Any]

    """

    orchestrator: OrchestratorT
    state: StateT
    ctx: Ctx

    def __init__(self) -> None:
        """Initialize the jittable cores as None."""
        self._jit_train: TrainCore[OrchestratorT, StateT] | None = None
        self._jit_eval: EvalCore[OrchestratorT, StateT] | None = None

    def train_step(
        self,
        x: Array,
        y: Array,
        rng: Array,
        use_gating: bool = False,
        gating_shift: float = 1.0,
        fake_dynamics: bool = False,
        fake_dynamics_k: float = 0.25,
        fake_dynamics_vanilla: bool = True,
        double_dynamics: bool = True,
    ) -> Array:
        r"""Run one training step.

        Calls the pure, JIT-compiled :meth:`_train_step_impl`, then rebinds
        ``orchestrator``, ``state``, and ``ctx`` with the returned values.

        Parameters
        ----------
        x : Array
            Input batch.
        y : Array
            Target labels.
        rng : Array
            Random key.
        use_gating : bool
            If true, we apply gating to the rule with a global scalar.

        Returns
        -------
        Array
            Updated random key.

        Notes
        -----
        This method may update:
        - ``orchestrator`` (model parameters),
        - ``state`` (mutable buffers, EMA, etc.),
        - ``ctx`` (e.g., ``"opt_state"``, schedulers, counters).

        """
        if self._jit_train is None:
            core = type(self)._train_step_impl
            self._jit_train = cast("TrainCore[OrchestratorT, StateT]", filter_jit(core))

        rng, orch, st, ctx, logs = self._jit_train(
            x,
            y,
            rng,
            self.orchestrator,
            self.state,
            self.ctx,
            use_gating=use_gating,
            gating_shift=gating_shift,
            fake_dynamics=fake_dynamics,
            fake_dynamics_k=fake_dynamics_k,
            fake_dynamics_vanilla=fake_dynamics_vanilla,
            double_dynamics=double_dynamics,
        )

        fraction_updated_win = (
            np.abs(self.orchestrator.lmap[1][0].W - orch.lmap[1][0].W) > 0.0001
        ).mean()
        fraction_updated_J = (
            np.abs(self.orchestrator.lmap[1][1].J - orch.lmap[1][1].J) > 0.0001
        ).mean()
        fraction_updated_wout = (
            np.abs(self.orchestrator.lmap[2][1].W - orch.lmap[2][1].W) > 0.0001
        ).mean()
        fraction_updated_wback = (
            np.abs(self.orchestrator.lmap[1][2].W - orch.lmap[1][2].W) > 0.0001
        ).mean()

        avg_magnitude_win = np.abs(orch.lmap[1][0].W).mean()
        avg_magnitude_J = np.abs(orch.lmap[1][1].J).mean()
        avg_magnitude_wout = np.abs(orch.lmap[2][1].W).mean()
<<<<<<< HEAD
=======
        avg_magnitude_wback = np.abs(orch.lmap[1][2].W).mean()
>>>>>>> ec34ac39

        logs.update(
            {
                "fraction_updated/W_in": fraction_updated_win,
                "fraction_updated/J": fraction_updated_J,
                "fraction_updated/W_out": fraction_updated_wout,
<<<<<<< HEAD
                "avg_magnitude/W_in": avg_magnitude_win,
                "avg_magnitude/J": avg_magnitude_J,
                "avg_magnitude/W_out": avg_magnitude_wout,
=======
                "fraction_updated/W_back": fraction_updated_wback,
                "avg_magnitude/W_in": avg_magnitude_win,
                "avg_magnitude/J": avg_magnitude_J,
                "avg_magnitude/W_out": avg_magnitude_wout,
                "avg_magnitude/W_back": avg_magnitude_wback,
>>>>>>> ec34ac39
            }
        )

        self.orchestrator, self.state, self.ctx = orch, st, ctx
        return rng, logs

    def eval_step(self, x: Array, y: Array, rng: Array) -> tuple[Array, Mapping[str, Array]]:
        r"""Evaluate on one batch.

        Calls the pure, JIT-compiled :meth:`_eval_step_impl`, then rebinds ``state``.
        Returns a mapping of metrics that are **not** stored in :attr:`ctx`.

        Parameters
        ----------
        x : Array
            Input batch.
        y : Array
            Target labels.
        rng : Array
            Random key.

        Returns
        -------
        rng : Array
            Updated random key.
        metrics : Mapping[str, Array]
            Dictionary of metric arrays computed on this batch.

        Notes
        -----
        By convention, evaluation treats the orchestrator and static pieces as read-only.
        Only ``state`` may be updated (e.g., running statistics).

        """
        if self._jit_eval is None:
            core = type(self)._eval_step_impl
            self._jit_eval = cast("EvalCore[OrchestratorT, StateT]", filter_jit(core))

        rng, st, metrics = self._jit_eval(x, y, rng, self.orchestrator, self.state, self.ctx)
        self.state = st
        return rng, metrics

    # -------------------- Pure cores --------------------

    @staticmethod
    @abstractmethod
    def _train_step_impl(
        x: Array,
        y: Array,
        rng: Array,
        orchestrator: OrchestratorT,
        state: StateT,
        ctx: dict[str, Any],
        use_gating: bool,
    ) -> tuple[Array, OrchestratorT, StateT, Ctx]:
        r"""Pure training step to be JIT-compiled.

        This function must be **pure**: it receives pytrees and returns new pytrees
        without side effects. The outer :meth:`train_step` handles in-place rebinding.

        Parameters
        ----------
        x : Array
            Input batch.
        y : Array
            Target labels.
        rng : Array
            Random key.
        orchestrator : AbstractOrchestrator
            Current model/orchestrator.
        state : State
            Current mutable state.
        ctx : dict[str, Any]
            Context dict with optimizer, opt_state, counters, and any other requirements.
        use_gating: bool.
            If true we apply a scalar gate to the update rule

        Returns
        -------
        rng : Array
            Updated random key.
        orchestrator : AbstractOrchestrator
            Updated orchestrator.
        state : State
            Updated state.
        ctx : dict[str, Any]
            Updated context dictionary.

        """
        raise NotImplementedError

    @staticmethod
    @abstractmethod
    def _eval_step_impl(
        x: Array,
        y: Array,
        rng: Array,
        orchestrator: OrchestratorT,
        state: StateT,
        ctx: dict[str, Any],
    ) -> tuple[Array, StateT, Mapping[str, Array]]:
        r"""Pure evaluation step to be JIT-compiled.

        This function must be **pure** and should not modify static objects.
        It may update ``state`` (e.g., running statistics).

        Parameters
        ----------
        x : Array
            Input batch.
        y : Array
            Target labels.
        rng : Array
            Random key.
        orchestrator : AbstractOrchestrator
            Current model/orchestrator (read-only by convention).
        state : State
            Current mutable state.
        ctx : dict[str, Any]
            Context dict (read-only by convention during eval).

        Returns
        -------
        rng : Array
            Updated random key.
        state : State
            Updated state.
        metrics : Mapping[str, Array]
            Dictionary of evaluation metrics.

        """
        raise NotImplementedError

    # -------------------- One-time validation --------------------

    @staticmethod
    def validate_ctx(ctx: Ctx) -> Ctx:
        r"""Validate and normalize the context dictionary.

        Called once in ``__init__`` to fail fast and to normalize counters.

        Parameters
        ----------
        ctx : dict[str, Any]
            User-provided context dictionary.

        Returns
        -------
        dict[str, Any]
            A normalized copy of the context dictionary.

        Raises
        ------
        ValueError
            If required keys are missing.

        Notes
        -----
        - Ensures that ``"optimizer"`` and ``"opt_state"`` are present.
        - Converts ``ctx["t"]`` to a JAX scalar if it is a Python integer.
        - Returns a plain ``dict`` to keep structure explicit and stable.

        """
        for k in ("optimizer", "opt_state"):
            if k not in ctx:
                raise ValueError(f"ctx missing required key '{k}'")

        out = dict(ctx)
        if "t" in out and not hasattr(out["t"], "dtype"):
            out["t"] = jnp.asarray(out["t"], dtype=jnp.int32)
        return out<|MERGE_RESOLUTION|>--- conflicted
+++ resolved
@@ -151,27 +151,17 @@
         avg_magnitude_win = np.abs(orch.lmap[1][0].W).mean()
         avg_magnitude_J = np.abs(orch.lmap[1][1].J).mean()
         avg_magnitude_wout = np.abs(orch.lmap[2][1].W).mean()
-<<<<<<< HEAD
-=======
         avg_magnitude_wback = np.abs(orch.lmap[1][2].W).mean()
->>>>>>> ec34ac39
-
         logs.update(
             {
                 "fraction_updated/W_in": fraction_updated_win,
                 "fraction_updated/J": fraction_updated_J,
                 "fraction_updated/W_out": fraction_updated_wout,
-<<<<<<< HEAD
-                "avg_magnitude/W_in": avg_magnitude_win,
-                "avg_magnitude/J": avg_magnitude_J,
-                "avg_magnitude/W_out": avg_magnitude_wout,
-=======
                 "fraction_updated/W_back": fraction_updated_wback,
                 "avg_magnitude/W_in": avg_magnitude_win,
                 "avg_magnitude/J": avg_magnitude_J,
                 "avg_magnitude/W_out": avg_magnitude_wout,
                 "avg_magnitude/W_back": avg_magnitude_wback,
->>>>>>> ec34ac39
             }
         )
 
